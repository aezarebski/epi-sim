--- conflicted
+++ resolved
@@ -4,14 +4,10 @@
 --
 -- see: https://github.com/sol/hpack
 --
-<<<<<<< HEAD
--- hash: 195ebfac4062c9f7ce46854714acca31d04a6558273f5708f0f9c8699a3d6214
-=======
--- hash: 7b162cabcbb18a8de95b9d02a64fd112d60f4eacce01160813cbe2c92cbb8977
->>>>>>> db7e1d66
+-- hash: c2758d3c3f491a8076e993a3834a644202c022fd5a46c95d1bd1dadeb1e4b311
 
 name:           epi-sim
-version:        0.1.7.2
+version:        0.1.8.0
 synopsis:       A tool for simulating epidemics.
 description:    Please see the README on GitHub at <https://bitbucket.org/azarebski/epi-sim/src/master/README.md>
 homepage:       https://github.com/azarebski/epi-sim#readme
@@ -39,7 +35,6 @@
       Epidemic.BirthDeathSampling
       Epidemic.BirthDeathSamplingCatastropheOccurrence
       Epidemic.BirthDeathSamplingOccurrence
-      Epidemic.InhomogeneousBD
       Epidemic.Utility
   other-modules:
       Paths_epi_sim
